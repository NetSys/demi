package akka.dispatch.verification

import akka.actor.ActorCell,
       akka.actor.ActorSystem,
       akka.actor.ActorRef,
       akka.actor.LocalActorRef,
       akka.actor.ActorRefWithCell,
       akka.actor.Actor,
       akka.actor.PoisonPill,
       akka.actor.Props

import akka.dispatch.Envelope,
       akka.dispatch.MessageQueue,
       akka.dispatch.MessageDispatcher

import scala.collection.concurrent.TrieMap,
       scala.collection.mutable.Queue,
       scala.collection.mutable.HashMap,
       scala.collection.mutable.HashSet,
       scala.collection.mutable.ArrayBuffer,
       scala.collection.mutable.ArraySeq,
       scala.collection.mutable.Stack,
       scala.collection.mutable.PriorityQueue,
       scala.math.Ordering,
       scala.reflect.ClassTag

import java.util.concurrent.Semaphore
import java.util.concurrent.atomic.AtomicBoolean

import Function.tupled

import scalax.collection.mutable.Graph,
       scalax.collection.GraphEdge.DiEdge,
       scalax.collection.edge.LDiEdge

       
import com.typesafe.scalalogging.LazyLogging,
       org.slf4j.LoggerFactory,
       ch.qos.logback.classic.Level,
       ch.qos.logback.classic.Logger


// DPOR scheduler.
class DPORwHeuristics(enableCheckpointing: Boolean,
  messageFingerprinter: FingerprintFactory,
  depth_bound: Option[Int] = None) extends Scheduler with LazyLogging with TestOracle {
  def this() = this(false, new FingerprintFactory, None)
  
  final val SCHEDULER = "__SCHEDULER__"
  final val PRIORITY = "__PRIORITY__"
  type Trace = Queue[Unique]

  var (should_bound, stop_at_depth) = depth_bound match {
    case Some(d) => (true, d)
    case _ => (false, 0)
  }
  def setDepthBound(depth_bound: Int) {
    var (should_bound, stop_at_depth) = (true, depth_bound)
  }

  // Collection of all actors that could possibly have messages sent to them.
  var actorNameProps : Option[Seq[Tuple2[Props,String]]] = None
  def setActorNameProps(actorNamePropPairs: Seq[Tuple2[Props,String]]) {
    actorNameProps = Some(actorNamePropPairs)
  }
    
  var instrumenter = Instrumenter
  var externalEventList : Seq[ExternalEvent] = Vector()
  var externalEventIdx = 0
  var started = false
  
  var currentTime = 0
  var interleavingCounter = 0
  
  val pendingEvents = new HashMap[String, Queue[(Unique, ActorCell, Envelope)]]  
  val actorNames = new HashSet[String]
 
  val depGraph = Graph[Unique, DiEdge]()

  val quiescentPeriod = new HashMap[Unique, Int]

  // Change the Ordering to try different ordering heuristics, currently exploration is in descending order of depth
  val backTrack = new PriorityQueue[(Int, (Unique, Unique), List[Unique])]()(
    Ordering.by[(Int, (Unique, Unique), List[Unique]), Int](_._1))
  var invariant : Queue[Unique] = Queue()
  var exploredTracker = new ExploredTacker
  
  val currentTrace = new Trace
  val nextTrace = new Trace
  var parentEvent = getRootEvent
  var currentDepth = 0
  
  val partitionMap = new HashMap[String, HashSet[String]]
  
  var post: (Trace) => Unit = nullFunPost
  var done: (Graph[Unique, DiEdge]) => Unit = nullFunDone

  private[this] var currentRoot = getRootEvent
  
  var currentQuiescentPeriod = 0
  var awaitingQuiescence = false
  var nextQuiescentPeriod = 0
  var quiescentMarker:Unique = null

  var test_invariant : Invariant = null
  // Whether we are currently awaiting checkpoint responses from actors.
  var blockedOnCheckpoint = new AtomicBoolean(false)
  var stats: MinimizationStats = null
  def getName: String = "DPORwHeuristics"
  var currentSubsequence : Seq[ExternalEvent] = null
  var lookingFor : ViolationFingerprint = null
  var foundLookingFor = false
  var _initialTrace : Trace = null
  def setInitialTrace(t: Trace) {
    _initialTrace = t
  }
  var _initialDegGraph : Graph[Unique, DiEdge] = null
  def setInitialDepGraph(g: Graph[Unique, DiEdge]) {
    _initialDegGraph = g
  }
  var checkpointer : CheckpointCollector =
    if (enableCheckpointing) new CheckpointCollector else null

  def nullFunPost(trace: Trace) : Unit = {}
  def nullFunDone(graph: Graph[Unique, DiEdge]) : Unit = {}

  // Reset state between runs
  private[this] def reset() = {
    pendingEvents.clear()
    currentDepth = 0
    currentTrace.clear
    nextTrace.clear
    partitionMap.clear
    awaitingQuiescence = false
    nextQuiescentPeriod = 0
    quiescentMarker = null
    currentQuiescentPeriod = 0
    depGraph.clear
    externalEventIdx = 0
    currentTime = 0
    interleavingCounter = 0
    actorNames.clear
    quiescentPeriod.clear
    backTrack.clear
    exploredTracker.clear
<<<<<<< HEAD
    blockedOnCheckpoint.set(false)
=======
    currentRoot = getRootEvent
>>>>>>> 8be85989

    setParentEvent(getRootEvent)
  }
  
  private[this] def awaitQuiescenceUpdate (nextEvent:Unique) = { 
    logger.trace(Console.BLUE + "Beginning to wait for quiescence " + Console.RESET)
    nextEvent match {
      case Unique(WaitQuiescence(), id) =>
        awaitingQuiescence = true
        nextQuiescentPeriod = id
        quiescentMarker = nextEvent
      case _ =>
        throw new Exception("Bad args")
    }
  }

  private[this] def setParentEvent (event: Unique) {
    val graphNode = depGraph.get(event)
    val rootNode = depGraph.get(getRootEvent)
    val pathLength = graphNode.pathTo(rootNode) match {
      case Some(p) => p.length
      case _ => 
        throw new Exception("Unexpected path")
    }
    parentEvent = event
    currentDepth = pathLength + 1
    
  }

  private[this] def addGraphNode (event: Unique) = {
    depGraph.add(event)
    quiescentPeriod(event) = currentQuiescentPeriod
  }
<<<<<<< HEAD
  
  private[this] var _root = Unique(MsgEvent("null", "null", null), 0)
=======
 
  private[this] val _root = Unique(MsgEvent("null", "null", null), 0)
>>>>>>> 8be85989
  def getRootEvent() : Unique = {
    addGraphNode(_root)
    _root
  }
  
  
  def decomposePartitionEvent(event: NetworkPartition) : Queue[(String, NodesUnreachable)] = {
    val queue = new Queue[(String, NodesUnreachable)]
    queue ++= event.first.map { x => (x, NodesUnreachable(event.second)) }
    queue ++= event.second.map { x => (x, NodesUnreachable(event.first)) }
    return queue
  }

  def decomposeUnPartitionEvent(event: NetworkUnpartition) : Queue[(String, NodesReachable)] = {
    val queue = new Queue[(String, NodesReachable)]
    queue ++= event.first.map { x => (x, NodesReachable(event.second)) }
    queue ++= event.second.map { x => (x, NodesReachable(event.first)) }
    return queue
  }
  
  
  
  def isSystemCommunication(sender: ActorRef, receiver: ActorRef) : Boolean =
    throw new Exception("not implemented")

  
  override def isSystemCommunication(sender: ActorRef, receiver: ActorRef, msg: Any): Boolean = 
  (receiver, sender) match {
    case (null, _) => return true
    case (_, null) => isSystemMessage("deadletters", receiver.path.name, msg)
    case _ => isSystemMessage(sender.path.name, receiver.path.name, msg)
  }

  
  // Is this message a system message
  def isValidActor(sender: String, receiver: String): Boolean = 
  ((actorNames contains sender) || (actorNames contains receiver)) match {
    case true => return true
    case _ => return false
  }
  
  
  def isSystemMessage(sender: String, receiver: String) : Boolean =
    throw new Exception("not implemented")
  
  
  // Is this message a system message
  override def isSystemMessage(sender: String, receiver: String, msg: Any): Boolean = {
    return !isValidActor(sender, receiver) || receiver == "deadLetters"
  }
  
  
  // Notification that the system has been reset
  def start_trace() : Unit = {
    
    started = false
    actorNames.clear
    externalEventIdx = 0
    setParentEvent(getRootEvent)
    
    currentTrace += getRootEvent
    if (stats != null) {
      stats.increment_replays()
    }
    maybeStartActors()
    runExternal()
  }
  
  
  // When executing a trace, find the next trace event.
  def mutableTraceIterator( trace: Trace) : Option[Unique] =
  trace.isEmpty match {
    case true => return None
    case _ => return Some(trace.dequeue)
  }
  
  

  // Get next message event from the trace.
  def getNextTraceMessage() : Option[Unique] = 
  mutableTraceIterator(nextTrace) match {
    // All spawn events are ignored.
    case some @ Some(Unique(s: SpawnEvent, id)) => getNextTraceMessage()
    // All system messages need to ignored.
    case some @ Some(Unique(t, 0)) => getNextTraceMessage()
    case some @ Some(Unique(t, id)) => some
    case None => None
    case _ => throw new Exception("internal error")
  }

  
  
  
  // Figure out what is the next message to schedule.
  def schedule_new_message() : Option[(ActorCell, Envelope)] = {
    
    
    def checkInvariant[T1](result : Option[T1]) = result match {
    
      case Some((Unique(_, nID), _, _)) => invariant.headOption match {
          case Some(Unique(_, invID)) if (nID == invID) =>
            logger.trace( Console.RED + "Managed to replay the intended message: "+ nID + Console.RESET )
            invariant.dequeue()
          case _ =>
        }
        
      case _ =>
    }
    
    
    // Find equivalent messages to the one we are currently looking for.
    def equivalentTo(u1: Unique, other: (Unique, ActorCell, Envelope)) : 
    Boolean = (u1, other._1) match {
      
      case (Unique(MsgEvent(_, rcv1, _), id1),
            Unique(MsgEvent(_, rcv2, _), id2) ) =>
        // If the ID is zero, this means it's a system message.
        // In that case compare only the receivers.
        if (id1 == 0) rcv1 == rcv2
        else rcv1 == rcv2 && id1 == id2
        
      case (Unique(_, id1), Unique(_, id2) ) => id1 == id2  
      case _ => false
    }


    // Get from the current set of pending events.
    def getPendingEvent(): Option[(Unique, ActorCell, Envelope)] = {
      
      // Do we have some pending events
      Util.dequeueOne(pendingEvents) match {
        case Some( next @ (Unique(MsgEvent(snd, rcv, msg), id), _, _)) =>
          logger.trace( Console.GREEN + "Now playing pending: " 
              + "(" + snd + " -> " + rcv + ") " +  + id + Console.RESET )
          Some(next)
          
        case Some(par @ (Unique(NetworkPartition(part1, part2), id), _, _)) =>
          logger.trace( Console.GREEN + "Now playing the high level partition event " +
              id + Console.RESET)
          Some(par)

        case Some(par @ (Unique(NetworkUnpartition(part1, part2), id), _, _)) =>
          logger.trace( Console.GREEN + "Now playing the high level partition event " +
              id + Console.RESET)
          Some(par)

        case Some(qui @ (Unique(WaitQuiescence(), id), _, _)) =>
          logger.trace( Console.GREEN + "Now playing the high level quiescence event " +
              id + Console.RESET)
          Some(qui)

        case None => None        
        case _ => throw new Exception("internal error")
      }
    }
    
    
    def getMatchingMessage() : Option[(Unique, ActorCell, Envelope)] = {
      getNextTraceMessage() match {
        // The trace says there is a message event to run.
        case Some(u @ Unique(MsgEvent(snd, rcv, msg), id)) =>

          // Look at the pending events to see if such message event exists. 
          pendingEvents.get(rcv) match {
            case Some(queue) => queue.dequeueFirst(equivalentTo(u, _))
            case None =>  None
          }
          
        case Some(u @ Unique(NetworkPartition(_, _), id)) =>
          
          // Look at the pending events to see if such message event exists. 
          pendingEvents.get(SCHEDULER) match {
            case Some(queue) => queue.dequeueFirst(equivalentTo(u, _))
            case None =>  None
          }
          
        case Some(u @ Unique(NetworkUnpartition(_, _), id)) =>
          
          // Look at the pending events to see if such message event exists. 
          pendingEvents.get(SCHEDULER) match {
            case Some(queue) => queue.dequeueFirst(equivalentTo(u, _))
            case None =>  None
          }

        case Some(u @ Unique(WaitQuiescence(), _)) => // Look at the pending events to see if such message event exists. 
          pendingEvents.get(SCHEDULER) match {
            case Some(queue) => queue.dequeueFirst(equivalentTo(u, _))
            case None =>  None
          }
          
        // The trace says there is nothing to run so we have either exhausted our
        // trace or are running for the first time. Use any enabled transitions.
        case None => None
        case _ => throw new Exception("internal error")
      }
    
    }
    //
    // Are there any prioritized events that need to be dispatched.
    pendingEvents.get(PRIORITY) match {
      case Some(queue) if !queue.isEmpty => {
        val (_, cell, env) = queue.dequeue()
        return Some((cell, env))
      }
      case _ => None
    }
    
    
    val result = awaitingQuiescence match {
      case false =>
        getMatchingMessage() match {
          
          // There is a pending event that matches a message in our trace.
          // We call this a convergent state.
          case m @ Some((u @ Unique(MsgEvent(snd, rcv, msg), id), cell, env)) =>
            logger.trace( Console.GREEN + "Replaying the exact message: Message: " +
                "(" + snd + " -> " + rcv + ") " +  + id + Console.RESET )
            Some((u, cell, env))
            
          case Some((u @ Unique(NetworkPartition(part1, part2), id), _, _)) =>
            logger.trace( Console.GREEN + "Replaying the exact message: Partition: (" 
                + part1 + " <-> " + part2 + ")" + Console.RESET )
            Some((u, null, null))

          case Some((u @ Unique(NetworkUnpartition(part1, part2), id), _, _)) =>
            logger.trace( Console.GREEN + "Replaying the exact message: Unpartition: (" 
                + part1 + " <-> " + part2 + ")" + Console.RESET )
            Some((u, null, null))


          case Some((u @ Unique(WaitQuiescence(), id), _, _)) =>
            logger.trace( Console.GREEN + "Replaying the exact message: Quiescence: (" 
                + id +  ")" + Console.RESET )
            Some((u, null, null))
            
          // We call this a divergent state.
          case None => getPendingEvent()
          
          // Something went wrong.
          case _ => throw new Exception("not a message")
        }
      case true => // Don't call getMatchingMessage when waiting quiescence. Except when divergent or running the first
                  // time through, there should be no pending messages, signifying quiescence. Get pending event takes
                  // care of the first run. We could explicitly detect divergence here, but we haven't been so far.
        getPendingEvent()
    }
    
    
    
    checkInvariant(result)
    
    result match {
      
      case Some((nextEvent @ Unique(MsgEvent(snd, rcv, msg), nID), cell, env)) =>
        partitionMap.get(snd) match {
          case Some(set) =>
            if (set.contains(rcv)) {
              logger.trace(Console.RED + "Discarding event " + nextEvent + " due to partition ")
              return schedule_new_message()
            }
          case _ =>
        }
        currentTrace += nextEvent
        setParentEvent(nextEvent)

        return Some((cell, env))
        
        
      case Some((nextEvent @ Unique(par@ NetworkPartition(first, second), nID), _, _)) =>

        // FIXME: We cannot send NodesUnreachable messages to FSM: in response to an unexpected message,
        // an FSM cancels and then restart a timer. This means that we cannot actually make this assumption
        // below
        //
        // A NetworkPartition event is translated into multiple
        // NodesUnreachable messages which are atomically and
        // and invisibly consumed by all relevant parties.
        // Important: no messages are allowed to be dispatched
        // as the result of NodesUnreachable being received.
        //decomposePartitionEvent(par) map tupled(
          //(rcv, msg) => instrumenter().actorMappings(rcv) ! msg)
        for (node  <- first) {
          partitionMap(node) = partitionMap.getOrElse(node, new HashSet[String]) ++  second
        }
        for (node  <- second) {
          partitionMap(node) = partitionMap.getOrElse(node, new HashSet[String]) ++  first
        }
          
        instrumenter().tellEnqueue.await()
        
        currentTrace += nextEvent
        return schedule_new_message()

      case Some((nextEvent @ Unique(par@ NetworkUnpartition(first, second), nID), _, _)) =>
        // FIXME: We cannot send NodesUnreachable messages to FSM: in response to an unexpected message,
        // an FSM cancels and then restart a timer. This means that we cannot actually make this assumption
        // below
        //decomposeUnPartitionEvent(par) map tupled(
          //(rcv, msg) => instrumenter().actorMappings(rcv) ! msg)

        for (node  <- first) {
          partitionMap.get(node) match {
            case Some(set) => set --= second
            case _ =>
          }
        }
        for (node  <- second) {
          partitionMap.get(node) match {
            case Some(set) => set --= first
            case _ =>
          }
        }
          
        instrumenter().tellEnqueue.await()
        
        currentTrace += nextEvent
        return schedule_new_message()

      case Some((nextEvent @ Unique(WaitQuiescence(), nID), _, _)) =>
        awaitQuiescenceUpdate(nextEvent)
        return schedule_new_message()

      case _ =>
        return None
    }
    
  }
  
  
  def next_event() : Event = {
    throw new Exception("not implemented next_event()")
  }

  
  // Record that an event was consumed
  def event_consumed(event: Event) = {
  }
  
  
  def event_consumed(cell: ActorCell, envelope: Envelope) = {
  }
  
  
  def event_produced(event: Event) = event match {
      case event : SpawnEvent => actorNames += event.name
      case msg : MsgEvent => 

  }

  // Ensure that all possible actors are created, not just those with Start
  // events. This is to prevent issues with tellEnqueue getting confused.
  def maybeStartActors() {
    // Just start and isolate all actors we might eventually care about
    actorNameProps match {
      case Some(seq) =>
        for ((props, name) <- seq) {
          Instrumenter().actorSystem.actorOf(props, name)
        }
      case None =>
        None
    }

    if (enableCheckpointing) {
      checkpointer.startCheckpointCollector(Instrumenter().actorSystem)
    }

    //actorNames.map(name =>
    //  partitionMap(name) = partitionMap.getOrElse(name,
    //    new HashSet[String]) ++ actorNames
    //)
  }
  
  def runExternal() = {
    logger.trace(Console.RED + " RUN EXTERNAL CALLED initial IDX = " + externalEventIdx +Console.RESET) 
   
    var await = false
    while (externalEventIdx < externalEventList.length && !await) {
      val event = externalEventList(externalEventIdx)
      event match {
    
        case Start(propsCtor, name) => 
          // If not already started: start it and unisolate it
          if (!(instrumenter().actorMappings contains name)) {
            instrumenter().actorSystem().actorOf(propsCtor(), name)
            //partitionMap -= name
          }
    
        case Send(rcv, msgCtor) =>
          val ref = instrumenter().actorMappings(rcv)
          logger.trace(Console.BLUE + " sending " + rcv + " messge " + msgCtor() + Console.RESET)
          instrumenter().actorMappings(rcv) ! msgCtor()

        case uniq @ Unique(par : NetworkPartition, id) =>  
          val msgs = pendingEvents.getOrElse(SCHEDULER, new Queue[(Unique, ActorCell, Envelope)])
          pendingEvents(SCHEDULER) = msgs += ((uniq, null, null))
          addGraphNode(uniq)

        case uniq @ Unique(par : NetworkUnpartition, id) =>  
          val msgs = pendingEvents.getOrElse(SCHEDULER, new Queue[(Unique, ActorCell, Envelope)])
          pendingEvents(SCHEDULER) = msgs += ((uniq, null, null))
          addGraphNode(uniq)
       
       
        case event @ Unique(WaitQuiescence(), _) =>
          val msgs = pendingEvents.getOrElse(SCHEDULER, new Queue[(Unique, ActorCell, Envelope)])
          pendingEvents(SCHEDULER) = msgs += ((event, null, null))
          addGraphNode(event)
          await = true

        // A unique ID needs to be associated with all network events.
        case par : NetworkPartition => throw new Exception("internal error")
        case par : NetworkUnpartition => throw new Exception("internal error")
        case _ => throw new Exception("unsuported external event " + event)
      }
      externalEventIdx += 1
    }
    
    logger.trace(Console.RED + " RUN EXTERNAL LOOP ENDED idx = " + externalEventIdx + Console.RESET) 
    
    instrumenter().tellEnqueue.await()
    
    instrumenter().start_dispatch
  }
 

  def run(externalEvents: Seq[ExternalEvent],
          f1: (Trace) => Unit = nullFunPost,
          f2: (Graph[Unique, DiEdge]) => Unit = nullFunDone,
          initialTrace: Option[Trace] = None,
          initialGraph: Option[Graph[Unique, DiEdge]] = None) = {
    reset()
    // Transform the original list of external events,
    // and assign a unique ID to all network events.
    // This is necessary since network events are not
    // part of the dependency graph.
    externalEventList = externalEvents.map { e => e match {
      case par: NetworkPartition => 
        val unique = Unique(par)
        unique
      case par: NetworkUnpartition => 
        val unique = Unique(par)
        unique
      case WaitQuiescence() =>
        Unique(WaitQuiescence())
      case other => other
    } }
    
    post = f1
    done = f2
    
    initialTrace match {
      case Some(tr) => 
        nextTrace ++= tr
        initialGraph match {
          case Some(gr) => depGraph ++= gr
          case _ => throw new Exception("Must supply a dependency graph with a trace")
        } 
      case _ => nextTrace.clear
    }
    
    
    // In the end, reinitialize_system call start_trace.
    instrumenter().reinitialize_system(null, null)
  }
  
  /**
   * Given a message, figure out if we have already seen
   * it before. We achieve this by consulting the
   * dependency graph.
   *
   * * @param (cell, envelope): Original message context.
   *
   * * @return A unique event.
   */
  def getMessage(cell: ActorCell, envelope: Envelope) : Unique = {
    val snd = envelope.sender.path.name
    val rcv = cell.self.path.name
<<<<<<< HEAD
    val msg = new MsgEvent(snd, rcv,
      messageFingerprinter.fingerprint(envelope.message))
    val parent = parentEvent match {
      case u @ Unique(m: MsgEvent, id) => u
      case _ => throw new Exception("parent event not a message")
    }
=======
    val msg = new MsgEvent(snd, rcv, envelope.message)
    // Who cares if the parentEvent is in fact a message, as long as it is a parent.
    val parent = parentEvent
>>>>>>> 8be85989

    def matchMessage (event: Event) : Boolean = {
      return event == msg
    }

    val inNeighs = depGraph.get(parent).inNeighbors
    inNeighs.find { x => matchMessage(x.value.event) } match {
      
      case Some(x) => return x.value
      case None =>
        val newMsg = Unique( MsgEvent(msg.sender, msg.receiver, msg.msg) )
        logger.trace(
            Console.YELLOW + "Not seen: " + newMsg.id + 
            " (" + msg.sender + " -> " + msg.receiver + ") " + msg.msg + Console.RESET)
        return newMsg
      case _ => throw new Exception("wrong type")
    }
      
  }
  
  
  
  def event_produced(cell: ActorCell, envelope: Envelope) : Unit = {
    val snd = envelope.sender.path.name
    val rcv = cell.self.path.name
    if (rcv == CheckpointSink.name) {
      assert(enableCheckpointing)
      checkpointer.handleCheckpointResponse(envelope.message, snd)
      // Don't add anything to pendingEvents, since we just "delivered" it
      return
    }

    envelope.message match {
    
      // CheckpointRequests and failure detector messeages are simply enqueued to the priority queued
      // and dispatched at the earliest convenience.
      case NodesReachable | NodesUnreachable | CheckpointRequest =>
        val msgs = pendingEvents.getOrElse(PRIORITY, new Queue[(Unique, ActorCell, Envelope)])
        pendingEvents(PRIORITY) = msgs += ((null, cell, envelope))
      
      case _ =>
        val unique @ Unique(msg : MsgEvent, id) = getMessage(cell, envelope)
        val msgs = pendingEvents.getOrElse(msg.receiver, new Queue[(Unique, ActorCell, Envelope)])
        // Do not enqueue if bound hit
        if (!should_bound || currentDepth < stop_at_depth) {
          logger.trace(Console.BLUE + "Enqueuing event " + cell + " " + envelope + " " + unique + 
                       " (" + parentEvent + ") " + Console.RESET)
          pendingEvents(msg.receiver) = msgs += ((unique, cell, envelope))
        } else {
          logger.debug(Console.RED + "Not adding message because we hit depth bound " + Console.RESET)
        }
        
        logger.debug(Console.BLUE + "New event: " +
            "(" + msg.sender + " -> " + msg.receiver + ") " +
            id + Console.RESET)
        
        addGraphNode(unique)
        depGraph.addEdge(unique, parentEvent)(DiEdge)
    }

  }
  
  
  // Called before we start processing a newly received event
  def before_receive(cell: ActorCell) {
  }
  
  // Called after receive is done being processed 
  def after_receive(cell: ActorCell) {
  }

  
  def printPath(path : List[depGraph.NodeT]) : String = {
    var pathStr = ""
    for(node <- path) {
      node.value match {
        case Unique(m : MsgEvent, id) => pathStr += id + " "
        case _ => throw new Exception("internal error not a message")
      }
    }
    return pathStr
  }

  
  
  def notify_quiescence() {
    
    if (awaitingQuiescence) {
      awaitingQuiescence = false
      logger.trace(Console.BLUE + " Done waiting for quiescence " + Console.RESET)

      currentQuiescentPeriod = nextQuiescentPeriod
      nextQuiescentPeriod = 0

      currentTrace += quiescentMarker
      addGraphNode(quiescentMarker)
      depGraph.addEdge(quiescentMarker, currentRoot)(DiEdge)
      currentRoot = quiescentMarker
      setParentEvent(quiescentMarker)
      quiescentMarker = null

      runExternal()
    } else {
      if (enableCheckpointing && test_invariant != null) {
        if (blockedOnCheckpoint.get) {
          // We've finished our checkpoint. Check our invariant. If it fails,
          // stop exploring! Otherwise, continue exploring schedules.
          blockedOnCheckpoint.set(false)
          println("Checking invariant")
          val violation = test_invariant(currentSubsequence, checkpointer.checkpoints)
          violation match {
            case Some(v) =>
              if (lookingFor.matches(v)) {
                println("Found matching violation!")
                foundLookingFor = true
                throw new IllegalStateException("TEMP EXCEPTION> REMVEO ME")
                return
              }
            case None =>
              println("No matching violation. Proceeding...")
              throw new IllegalStateException("TEMP EXCEPTION> REMVEO ME")
          }
        } else {
          // Initiate a checkpoint
          blockedOnCheckpoint.set(true)
          println("Initiating checkpoint..")
          val actorRefs = Instrumenter().actorMappings.
                            filterNot({case (k,v) => ActorTypes.systemActor(k)}).
                            values.toSeq
          val checkpointRequests = checkpointer.prepareRequests(actorRefs)
          // Put our requests at the front of the queue, and any existing requests
          // at the end of the queue.
          for ((actor, request) <- checkpointRequests) {
            Instrumenter().actorMappings(actor) ! request
          }
          Instrumenter().await_enqueue
          Instrumenter().start_dispatch
          return
        }
      }

      logger.info("\n--------------------- Interleaving #" +
                  interleavingCounter + " ---------------------")
      
      logger.debug(Console.BLUE + "Current trace: " +
          Util.traceStr(currentTrace) + Console.RESET)

      for (Unique(ev, id) <- currentTrace) 
        logger.debug(Console.BLUE + " " + id + " " + ev + Console.RESET)

      
      nextTrace.clear()
      
      // Unconditionally post the current trace
      post(currentTrace)
      
      dpor(currentTrace) match {
        case Some(trace) =>
          nextTrace ++= trace
          
          logger.debug(Console.BLUE + "Next trace:  " + 
              Util.traceStr(nextTrace) + Console.RESET)

          
          setParentEvent(getRootEvent)
          currentRoot = getRootEvent

          
          pendingEvents.clear()
          currentTrace.clear
          currentQuiescentPeriod = 0

          
          instrumenter().await_enqueue()
          instrumenter().restart_system()
        case None =>
          return
      }
    }
  }
  
  
  def enqueue_message(receiver: String,msg: Any): Unit = {
    logger.trace(Console.BLUE + "Enqueuing timer to " + receiver + " with msg " + msg + Console.RESET)
    instrumenter().actorMappings(receiver) ! msg
    instrumenter().await_enqueue()
  }
  
  
  def shutdown(): Unit = {
    throw new Exception("internal error not a message")
  }

  def notify_timer_cancel (receiver: ActorRef, msg: Any) = {
    logger.trace(Console.BLUE + " Trying to cancel timer for " + receiver.path.name + " " + msg + Console.BLUE)
    def equivalentTo(u: (Unique, ActorCell, Envelope)): Boolean = {
      u._1 match {
        case Unique(MsgEvent("deadLetters", n, m), _) => ((n == receiver.path.name) && (m == msg))
        case _ => false
      }

    }
    pendingEvents.get(receiver.path.name) match {
      case Some(q) => 
        q.dequeueFirst(equivalentTo(_))
        logger.trace(Console.RED + " Removing pending event (" + 
                     receiver.path.name + " , " + msg + ")" + Console.RESET)
      case None => // This cancellation came too late, things have already been done.
    }
  }
  
  
  def getEvent(index: Integer, trace: Trace) : Unique = {
    trace(index) match {
      case u: Unique => u 
      case _ => throw new Exception("internal error not a message")
    }
  }
  

  def dpor(trace: Trace) : Option[Trace] = {
    
    interleavingCounter += 1
    val root = getEvent(0, currentTrace)
    val rootN = ( depGraph get getRootEvent )
    
    val racingIndices = new HashSet[Integer]
    
    /**
     *  Analyze the dependency between two events that are co-enabled
     ** and have the same receiver.
     *
     ** @param earleirI: Index of the earlier event.
     ** @param laterI: Index of the later event.
     ** @param trace: The trace to which the events belong to.
     *
     ** @return none
     */
    def analyze_dep(earlierI: Int, laterI: Int, trace: Trace): 
    Option[(Int, List[Unique])] = {

      // Retrieve the actual events.
      val earlier = getEvent(earlierI, trace)
      val later = getEvent(laterI, trace)

      // See if this interleaving has been explored.
      //val explored = exploredTracker.isExplored((later, earlier))
      //if (explored) return None

      (earlier.event, later.event) match {
        
        // Since the later event is completely independent, we
        // can simply move it in front of the earlier event.
        // This might cause the earlier event to become disabled,
        // but we have no way of knowing.
        case (_: MsgEvent, _: NetworkPartition) =>
          val branchI = earlierI - 1
          val needToReplay = List(later, earlier)
            
          exploredTracker.setExplored(branchI, (earlier, later))

          return Some((branchI, needToReplay))
          
        // Similarly, we move an earlier independent event
        // just after the later event. None of the two event
        // will become disabled in this case.
        case (_: NetworkPartition, _: MsgEvent) => 
          val branchI = earlierI - 1
          val needToReplay = currentTrace.clone()
            .drop(earlierI + 1)
            .take(laterI - earlierI)
            .toList :+ earlier
          
          exploredTracker.setExplored(branchI, (earlier, later))
          
          return Some((branchI, needToReplay))
        
          
        // Since the later event is completely independent, we
        // can simply move it in front of the earlier event.
        // This might cause the earlier event to become disabled,
        // but we have no way of knowing.
        case (_: MsgEvent, _: NetworkUnpartition) =>
          val branchI = earlierI - 1
          val needToReplay = List(later, earlier)
            
          exploredTracker.setExplored(branchI, (earlier, later))

          return Some((branchI, needToReplay))
          
        // Similarly, we move an earlier independent event
        // just after the later event. None of the two event
        // will become disabled in this case.
        case (_: NetworkUnpartition, _: MsgEvent) => 
          val branchI = earlierI - 1
          val needToReplay = currentTrace.clone()
            .drop(earlierI + 1)
            .take(laterI - earlierI)
            .toList :+ earlier
          
          exploredTracker.setExplored(branchI, (earlier, later))
          
          return Some((branchI, needToReplay))
          
        case (_: MsgEvent, _: MsgEvent) =>
          // Get the actual nodes in the dependency graph that
          // correspond to those events
          val earlierN = (depGraph get earlier)
          val laterN = (depGraph get later)

          // Get the dependency path between later event and the
          // root event (root node) in the system.
          val laterPath = laterN.pathTo(rootN) match {
            case Some(path) => path.nodes.toList.reverse
            case None => throw new Exception("no such path")
          }

          // Get the dependency path between earlier event and the
          // root event (root node) in the system.
          val earlierPath = earlierN.pathTo(rootN) match {
            case Some(path) => path.nodes.toList.reverse
            case None => throw new Exception("no such path")
          }

          // Find the common prefix for the above paths.
          val commonPrefix = laterPath.intersect(earlierPath)

          // Figure out where in the provided trace this needs to be
          // replayed. In other words, get the last element of the
          // common prefix and figure out which index in the trace
          // it corresponds to.
          val lastElement = commonPrefix.last
          val branchI = trace.indexWhere { e => (e == lastElement.value) }

          val needToReplay = currentTrace.clone()
            .drop(branchI + 1)
            .dropRight(currentTrace.size - laterI - 1)
            .filter { x => x.id != earlier.id }

          require(branchI < laterI)

          // Since we're dealing with the vertices and not the
          // events, we need to extract the values.
          val needToReplayV = needToReplay.toList

          exploredTracker.setExplored(branchI, (earlier, later))
          
          return Some((branchI, needToReplayV))

      }
      return None

    }
    
    
    /** Figure out if two events are co-enabled.
     *
     * See if there is a path from the later event to the
     * earlier event on the dependency graph. If such
     * path does exist, this means that one event disables
     * the other one.
     * 
     ** @param earlier: First event
     ** @param later: Second event
     * 
     ** @return: Boolean 
     */
    def isCoEnabeled(earlier: Unique, later: Unique) : Boolean = (earlier, later) match {
      // Quiescence is never co-enabled
      case (Unique(WaitQuiescence(), _), _) => false
      case (_, Unique(WaitQuiescence(), _)) => false
      // Network partitions and unpartitions with interesection are not coenabled (cheap hack to
      // prevent us from trying reordering these directly). We need to do something smarter maybe
      case (Unique(p1: NetworkPartition, _), Unique(p2: NetworkPartition, _)) => false
      case (Unique(u1: NetworkUnpartition, _), Unique(u2: NetworkUnpartition, _)) => false
      case (Unique(p1: NetworkPartition, _), Unique(u2: NetworkUnpartition, _)) => false
      case (Unique(u1: NetworkUnpartition, _), Unique(p2: NetworkPartition, _)) => false
      // NetworkPartition is always co-enabled with any other event.
      case (Unique(p : NetworkPartition, _), _) => true
      case (_, Unique(p : NetworkPartition, _)) => true
      // NetworkUnpartition is always co-enabled with any other event.
      case (Unique(p : NetworkUnpartition, _), _) => true
      case (_, Unique(p : NetworkUnpartition, _)) => true
      //case (_, _) =>
      case (Unique(m1 : MsgEvent, _), Unique(m2 : MsgEvent, _)) =>
        if (m1.receiver != m2.receiver) 
          return false
        if (quiescentPeriod.get(earlier).get != quiescentPeriod.get(later).get) {
          return false
        }
        val earlierN = (depGraph get earlier)
        val laterN = (depGraph get later)
        
        val coEnabeled = laterN.pathTo(earlierN) match {
          case None => true
          case _ => false
        }
        
        return coEnabeled
    }
    

    /*
     * For every event in the trace (called later),
     * see if there is some earlier event, such that:
     * 
     * 0) They belong to the same receiver.
     * 1) They are co-enabled.
     * 2) Such interleaving hasn't been explored before.
     */ 
    for(laterI <- 0 to trace.size - 1) {
      val later @ Unique(laterEvent, laterID) = getEvent(laterI, trace)

      for(earlierI <- 0 to laterI - 1) {
        val earlier @ Unique(earlierEvent, earlierID) = getEvent(earlierI, trace) 
        
        if ( isCoEnabeled(earlier, later)) {
          
          analyze_dep(earlierI, laterI, trace) match {
            case Some((branchI, needToReplayV)) =>    
              // Since we're exploring an already executed trace, we can
              // safely mark the interleaving of (earlier, later) as
              // already explored.
              backTrack.enqueue((branchI, (later, earlier), needToReplayV))
              
            case None => // Nothing
          }
          
        }
        
      }
    }
    
    def getNext() : Option[(Int, (Unique, Unique), Seq[Unique])] = {
            // If the backtrack set is empty, this means we're done.
      if (backTrack.isEmpty) {
        logger.info("Tutto finito!")
        done(depGraph)
        return None
        //System.exit(0);
      }
  
      val (maxIndex, (e1, e2), replayThis) = backTrack.dequeue

      exploredTracker.isExplored((e1, e2)) match {
        case true => return getNext()
        case false => return Some((maxIndex, (e1, e2), replayThis))
      }

    }

    getNext() match {
      case Some((maxIndex, (e1, e2), replayThis)) =>
        

        logger.info(Console.RED + "Exploring a new message interleaving " + 
           e1.id + " and " + e2.id  + " at index " + maxIndex + Console.RESET)
            
        
        exploredTracker.setExplored(maxIndex, (e1, e2))
        exploredTracker.trimExplored(maxIndex)
        exploredTracker.printExplored()
        
        // A variable used to figure out if the replay diverged.
        invariant = Queue(e1, e2)
        
        // Return all events up to the backtrack index we're interested in
        // and slap on it a new set of events that need to be replayed in
        // order to explore that interleaving.
        return Some(trace.take(maxIndex + 1) ++ replayThis)
      case None =>
        return None
    }
  }
  

  def setInvariant(invariant: Invariant) {
    test_invariant = invariant
  }

  def test(events: Seq[ExternalEvent],
           violation_fingerprint: ViolationFingerprint,
           _stats: MinimizationStats) : Option[EventTrace] = {
    assert(_initialDegGraph != null)
    assert(_initialTrace != null)
    currentSubsequence = events
    lookingFor = violation_fingerprint
    stats = _stats
    Instrumenter().scheduler = this
    // Since the graph does reference equality, need to reset _root to the
    // root in the graph.
    def matchesRoot(n: Unique) : Boolean = {
      return n.event == MsgEvent("null", "null", null)
    }
    _initialDegGraph.nodes.toList.find(matchesRoot _) match {
      case Some(root) => _root = root.value
      case _ => throw new IllegalArgumentException("No root in initialDepGraph")
    }

    var traceSem = new Semaphore(0)
    run(events,
        f2 = (graph) => {
          _initialDegGraph ++= graph
          traceSem.release
        },
        initialTrace=Some(_initialTrace),
        initialGraph=Some(_initialDegGraph))
    traceSem.acquire()
    reset
    Instrumenter().restart_system()
    if (foundLookingFor) {
      return Some(new EventTrace)
    } else {
      return None
    }
  }
}<|MERGE_RESOLUTION|>--- conflicted
+++ resolved
@@ -143,11 +143,8 @@
     quiescentPeriod.clear
     backTrack.clear
     exploredTracker.clear
-<<<<<<< HEAD
     blockedOnCheckpoint.set(false)
-=======
     currentRoot = getRootEvent
->>>>>>> 8be85989
 
     setParentEvent(getRootEvent)
   }
@@ -181,13 +178,10 @@
     depGraph.add(event)
     quiescentPeriod(event) = currentQuiescentPeriod
   }
-<<<<<<< HEAD
   
   private[this] var _root = Unique(MsgEvent("null", "null", null), 0)
-=======
  
   private[this] val _root = Unique(MsgEvent("null", "null", null), 0)
->>>>>>> 8be85989
   def getRootEvent() : Unique = {
     addGraphNode(_root)
     _root
@@ -665,18 +659,10 @@
   def getMessage(cell: ActorCell, envelope: Envelope) : Unique = {
     val snd = envelope.sender.path.name
     val rcv = cell.self.path.name
-<<<<<<< HEAD
-    val msg = new MsgEvent(snd, rcv,
-      messageFingerprinter.fingerprint(envelope.message))
-    val parent = parentEvent match {
-      case u @ Unique(m: MsgEvent, id) => u
-      case _ => throw new Exception("parent event not a message")
-    }
-=======
-    val msg = new MsgEvent(snd, rcv, envelope.message)
+
+    val msg = new MsgEvent(snd, rcv, messageFingerprinter.fingerprint(envelope.message))
     // Who cares if the parentEvent is in fact a message, as long as it is a parent.
     val parent = parentEvent
->>>>>>> 8be85989
 
     def matchMessage (event: Event) : Boolean = {
       return event == msg
