package akka.dispatch.verification

import akka.actor.ActorCell,
       akka.actor.ActorSystem,
       akka.actor.ActorRef,
       akka.actor.LocalActorRef,
       akka.actor.ActorRefWithCell,
       akka.actor.Actor,
       akka.actor.PoisonPill,
       akka.actor.Props,
       akka.actor.FSM,
       akka.actor.FSM.Timer

import akka.dispatch.Envelope,
       akka.dispatch.MessageQueue,
       akka.dispatch.MessageDispatcher

import scala.collection.concurrent.TrieMap,
       scala.collection.mutable.Queue,
       scala.collection.mutable.HashMap,
       scala.collection.mutable.HashSet,
       scala.collection.mutable.ArrayBuffer,
       scala.collection.mutable.ArraySeq,
       scala.collection.mutable.Stack,
       scala.collection.mutable.PriorityQueue,
       scala.math.Ordering,
       scala.reflect.ClassTag

import java.util.concurrent.Semaphore
import java.util.concurrent.atomic.AtomicBoolean

import Function.tupled

import scalax.collection.mutable.Graph,
       scalax.collection.GraphEdge.DiEdge,
       scalax.collection.edge.LDiEdge
       
import com.typesafe.scalalogging.LazyLogging,
       org.slf4j.LoggerFactory,
       ch.qos.logback.classic.Level,
       ch.qos.logback.classic.Logger


// DPOR scheduler.
<<<<<<< HEAD
class DPORwHeuristics(enableCheckpointing: Boolean) extends Scheduler with LazyLogging with TestOracle {
  def this() = this(false)
=======
class DPORwHeuristics(depth_bound: Option[Int] = None) extends Scheduler with LazyLogging with TestOracle {
>>>>>>> 979e09c4
  
  final val SCHEDULER = "__SCHEDULER__"
  final val PRIORITY = "__PRIORITY__"
  type Trace = Queue[Unique]

  var (should_bound, stop_at_depth) = depth_bound match {
    case Some(d) => (true, d)
    case _ => (false, 0)
  }

  def setDepthBound(depth_bound: Int) {
    var (should_bound, stop_at_depth) = (true, depth_bound)
  }

  // Collection of all actors that could possibly have messages sent to them.
  var actorNameProps : Option[Seq[Tuple2[Props,String]]] = None
  def setActorNameProps(actorNamePropPairs: Seq[Tuple2[Props,String]]) {
    actorNameProps = Some(actorNamePropPairs)
  }
  
  var instrumenter = Instrumenter
  var externalEventList : Seq[ExternalEvent] = Vector()
  var externalEventIdx = 0
  var started = false
  
  var currentTime = 0
  var interleavingCounter = 0
  
  val pendingEvents = new HashMap[String, Queue[(Unique, ActorCell, Envelope)]]  
  val actorNames = new HashSet[String]
 
  val depGraph = Graph[Unique, DiEdge]()

  val quiescentPeriod = new HashMap[Unique, Int]

  // Change the Ordering to try different ordering heuristics, currently exploration is in descending order of depth
  val backTrack = new PriorityQueue[(Int, (Unique, Unique), List[Unique])]()(
    Ordering.by[(Int, (Unique, Unique), List[Unique]), Int](_._1))
  var invariant : Queue[Unique] = Queue()
  var exploredTracker = new ExploredTacker
  
  val currentTrace = new Trace
  val nextTrace = new Trace
  var parentEvent = getRootEvent
  var currentDepth = 0
  
  val partitionMap = new HashMap[String, HashSet[String]]
  
  var post: (Trace) => Unit = nullFunPost
  var done: (Graph[Unique, DiEdge]) => Unit = nullFunDone
  
  var currentQuiescentPeriod = 0
  var awaitingQuiescence = false
  var nextQuiescentPeriod = 0
  var quiescentMarker:Unique = null

  var test_invariant : Invariant = null
  // Whether we are currently awaiting checkpoint responses from actors.
  var blockedOnCheckpoint = new AtomicBoolean(false)
  var stats: MinimizationStats = null
  def getName: String = "DPORwHeuristics"
  var currentSubsequence : Seq[ExternalEvent] = null
  var lookingFor : ViolationFingerprint = null
  var foundLookingFor = false
  var traceSem = new Semaphore(0)
  var _initialTrace : Trace = null
  def setInitialTrace(t: Trace) {
    _initialTrace = t
  }
  var _initialDegGraph : Graph[Unique, DiEdge] = null
  def setInitialDepGraph(g: Graph[Unique, DiEdge]) {
    _initialDegGraph = g
  }
  var checkpointer : CheckpointCollector =
    if (enableCheckpointing) new CheckpointCollector else null

  def nullFunPost(trace: Trace) : Unit = {}
  def nullFunDone(graph: Graph[Unique, DiEdge]) : Unit = {}

  // Reset state between runs
  private[this] def reset() = {
    pendingEvents.clear()
    currentDepth = 0
    currentTrace.clear
    nextTrace.clear
    partitionMap.clear
    awaitingQuiescence = false
    nextQuiescentPeriod = 0
    quiescentMarker = null
    currentQuiescentPeriod = 0
    depGraph.clear
    externalEventIdx = 0
    currentTime = 0
    interleavingCounter = 0
    actorNames.clear
    quiescentPeriod.clear
    backTrack.clear
    exploredTracker.clear
    blockedOnCheckpoint.set(false)
    traceSem = new Semaphore(0)

    setParentEvent(getRootEvent)
  }
  
  private[this] def awaitQuiescenceUpdate (nextEvent:Unique) = { 
    logger.trace(Console.BLUE + "Beginning to wait for quiescence " + Console.RESET)
    nextEvent match {
      case Unique(WaitQuiescence(), id) =>
        awaitingQuiescence = true
        nextQuiescentPeriod = id
        quiescentMarker = nextEvent
      case _ =>
        throw new Exception("Bad args")
    }
  }

  private[this] def setParentEvent (event: Unique) {
    val graphNode = depGraph.get(event)
    val rootNode = depGraph.get(getRootEvent)
    val pathLength = graphNode.pathTo(rootNode) match {
      case Some(p) => p.length
      case _ => 
        throw new Exception("Unexpected path")
    }
    parentEvent = event
    currentDepth = pathLength + 1
    
  }

  private[this] def addGraphNode (event: Unique) = {
    depGraph.add(event)
    quiescentPeriod(event) = currentQuiescentPeriod
  }
  
  private[this] val _root = Unique(MsgEvent("null", "null", null), 0)
  def getRootEvent() : Unique = {
    addGraphNode(_root)
    _root
  }
  
  
  def decomposePartitionEvent(event: NetworkPartition) : Queue[(String, NodesUnreachable)] = {
    val queue = new Queue[(String, NodesUnreachable)]
    queue ++= event.first.map { x => (x, NodesUnreachable(event.second)) }
    queue ++= event.second.map { x => (x, NodesUnreachable(event.first)) }
    return queue
  }
  
  
  def isSystemCommunication(sender: ActorRef, receiver: ActorRef) : Boolean =
    throw new Exception("not implemented")

  
  override def isSystemCommunication(sender: ActorRef, receiver: ActorRef, msg: Any): Boolean = 
  (receiver, sender) match {
    case (null, _) => return true
    case (_, null) => isSystemMessage("deadletters", receiver.path.name, msg)
    case _ => isSystemMessage(sender.path.name, receiver.path.name, msg)
  }

  
  // Is this message a system message
  def isValidActor(sender: String, receiver: String): Boolean = 
  ((actorNames contains sender) || (actorNames contains receiver)) match {
    case true => return true
    case _ => return false
  }
  
  
  def isSystemMessage(sender: String, receiver: String) : Boolean =
    throw new Exception("not implemented")
  
  
  // Is this message a system message
  override def isSystemMessage(sender: String, receiver: String, msg: Any): Boolean = {
    return !isValidActor(sender, receiver) || receiver == "deadLetters"
  }
  
  
  // Notification that the system has been reset
  def start_trace() : Unit = {
    
    started = false
    actorNames.clear
    externalEventIdx = 0
    setParentEvent(getRootEvent)
    
    currentTrace += getRootEvent
    if (stats != null) {
      stats.increment_replays()
    }
    maybeStartActors()
    runExternal()
  }
  
  
  // When executing a trace, find the next trace event.
  def mutableTraceIterator( trace: Trace) : Option[Unique] =
  trace.isEmpty match {
    case true => return None
    case _ => return Some(trace.dequeue)
  }
  
  

  // Get next message event from the trace.
  def getNextTraceMessage() : Option[Unique] = 
  mutableTraceIterator(nextTrace) match {
    // All spawn events are ignored.
    case some @ Some(Unique(s: SpawnEvent, id)) => getNextTraceMessage()
    // All system messages need to ignored.
    case some @ Some(Unique(t, 0)) => getNextTraceMessage()
    case some @ Some(Unique(t, id)) => some
    case None => None
    case _ => throw new Exception("internal error")
  }

  
  
  
  // Figure out what is the next message to schedule.
  def schedule_new_message() : Option[(ActorCell, Envelope)] = {
    
    
    def checkInvariant[T1](result : Option[T1]) = result match {
    
      case Some((Unique(_, nID), _, _)) => invariant.headOption match {
          case Some(Unique(_, invID)) if (nID == invID) =>
            logger.trace( Console.RED + "Managed to replay the intended message: "+ nID + Console.RESET )
            invariant.dequeue()
          case _ =>
        }
        
      case _ =>
    }
    
    
    // Find equivalent messages to the one we are currently looking for.
    def equivalentTo(u1: Unique, other: (Unique, ActorCell, Envelope)) : 
    Boolean = (u1, other._1) match {
      
      case (Unique(MsgEvent(_, rcv1, _), id1),
            Unique(MsgEvent(_, rcv2, _), id2) ) =>
        // If the ID is zero, this means it's a system message.
        // In that case compare only the receivers.
        if (id1 == 0) rcv1 == rcv2
        else rcv1 == rcv2 && id1 == id2
        
      case (Unique(_, id1), Unique(_, id2) ) => id1 == id2  
      case _ => false
    }


    // Get from the current set of pending events.
    def getPendingEvent(): Option[(Unique, ActorCell, Envelope)] = {
      
      // Do we have some pending events
      Util.dequeueOne(pendingEvents) match {
        case Some( next @ (Unique(MsgEvent(snd, rcv, msg), id), _, _)) =>
          logger.trace( Console.GREEN + "Now playing pending: " 
              + "(" + snd + " -> " + rcv + ") " +  + id + Console.RESET )
          Some(next)
          
        case Some(par @ (Unique(NetworkPartition(part1, part2), id), _, _)) =>
          logger.trace( Console.GREEN + "Now playing the high level partition event " +
              id + Console.RESET)
          Some(par)

        case Some(qui @ (Unique(WaitQuiescence(), id), _, _)) =>
          logger.trace( Console.GREEN + "Now playing the high level quiescence event " +
              id + Console.RESET)
          Some(qui)

        case None => None        
        case _ => throw new Exception("internal error")
      }
    }
    
    
    def getMatchingMessage() : Option[(Unique, ActorCell, Envelope)] = {
      getNextTraceMessage() match {
        // The trace says there is a message event to run.
        case Some(u @ Unique(MsgEvent(snd, rcv, msg), id)) =>

          // Look at the pending events to see if such message event exists. 
          pendingEvents.get(rcv) match {
            case Some(queue) => queue.dequeueFirst(equivalentTo(u, _))
            case None =>  None
          }
          
        case Some(u @ Unique(NetworkPartition(_, _), id)) =>
          
          // Look at the pending events to see if such message event exists. 
          pendingEvents.get(SCHEDULER) match {
            case Some(queue) => queue.dequeueFirst(equivalentTo(u, _))
            case None =>  None
          }

        case Some(u @ Unique(WaitQuiescence(), _)) => // Look at the pending events to see if such message event exists. 
          pendingEvents.get(SCHEDULER) match {
            case Some(queue) => queue.dequeueFirst(equivalentTo(u, _))
            case None =>  None
          }
          
        // The trace says there is nothing to run so we have either exhausted our
        // trace or are running for the first time. Use any enabled transitions.
        case None => None
        case _ => throw new Exception("internal error")
      }
    
    }
    //
    // Are there any prioritized events that need to be dispatched.
    pendingEvents.get(PRIORITY) match {
      case Some(queue) if !queue.isEmpty => {
        val (_, cell, env) = queue.dequeue()
        return Some((cell, env))
      }
      case _ => None
    }
    
    
    val result = awaitingQuiescence match {
      case false =>
        getMatchingMessage() match {
          
          // There is a pending event that matches a message in our trace.
          // We call this a convergent state.
          case m @ Some((u @ Unique(MsgEvent(snd, rcv, msg), id), cell, env)) =>
            logger.trace( Console.GREEN + "Replaying the exact message: Message: " +
                "(" + snd + " -> " + rcv + ") " +  + id + Console.RESET )
            Some((u, cell, env))
            
          case Some((u @ Unique(NetworkPartition(part1, part2), id), _, _)) =>
            logger.trace( Console.GREEN + "Replaying the exact message: Partition: (" 
                + part1 + " <-> " + part2 + ")" + Console.RESET )
            Some((u, null, null))

          case Some((u @ Unique(WaitQuiescence(), id), _, _)) =>
            logger.trace( Console.GREEN + "Replaying the exact message: Quiescence: (" 
                + id +  ")" + Console.RESET )
            Some((u, null, null))
            
          // We call this a divergent state.
          case None => getPendingEvent()
          
          // Something went wrong.
          case _ => throw new Exception("not a message")
        }
      case true => // Don't call getMatchingMessage when waiting quiescence. Except when divergent or running the first
                  // time through, there should be no pending messages, signifying quiescence. Get pending event takes
                  // care of the first run. We could explicitly detect divergence here, but we haven't been so far.
        getPendingEvent()
    }
    
    
    
    checkInvariant(result)
    
    result match {
      
      case Some((nextEvent @ Unique(MsgEvent(snd, rcv, msg), nID), cell, env)) =>
        partitionMap.get(snd) match {
          case Some(set) =>
            if (set.contains(rcv)) {
              logger.trace(Console.RED + "Discarding event " + nextEvent + " due to partition ")
              return schedule_new_message()
            }
          case _ =>
        }
        currentTrace += nextEvent
        setParentEvent(nextEvent)

        return Some((cell, env))
        
        
      case Some((nextEvent @ Unique(par@ NetworkPartition(first, second), nID), _, _)) =>

        // A NetworkPartition event is translated into multiple
        // NodesUnreachable messages which are atomically and
        // and invisibly consumed by all relevant parties.
        // Important: no messages are allowed to be dispatched
        // as the result of NodesUnreachable being received.
        decomposePartitionEvent(par) map tupled(
          (rcv, msg) => instrumenter().actorMappings(rcv) ! msg)
        
        for (node  <- first) {
          partitionMap(node) = partitionMap.getOrElse(node, new HashSet[String]) ++  second
        }
        for (node  <- second) {
          partitionMap(node) = partitionMap.getOrElse(node, new HashSet[String]) ++  first
        }
          
        instrumenter().tellEnqueue.await()
        
        currentTrace += nextEvent
        return schedule_new_message()

      case Some((nextEvent @ Unique(WaitQuiescence(), nID), _, _)) =>
        awaitQuiescenceUpdate(nextEvent)
        return schedule_new_message()
      case _ => return None
    }
    
  }
  
  
  def next_event() : Event = {
    throw new Exception("not implemented next_event()")
  }

  
  // Record that an event was consumed
  def event_consumed(event: Event) = {
  }
  
  
  def event_consumed(cell: ActorCell, envelope: Envelope) = {
  }
  
  
  def event_produced(event: Event) = event match {
      case event : SpawnEvent => actorNames += event.name
      case msg : MsgEvent => 

  }

  // Ensure that all possible actors are created, not just those with Start
  // events. This is to prevent issues with tellEnqueue getting confused.
  def maybeStartActors() {
    // Just start and isolate all actors we might eventually care about
    actorNameProps match {
      case Some(seq) =>
        for ((props, name) <- seq) {
          Instrumenter().actorSystem.actorOf(props, name)
        }
      case None =>
        None
    }

    if (enableCheckpointing) {
      checkpointer.startCheckpointCollector(Instrumenter().actorSystem)
    }

    // TODO(cs): Partition all actors from eachother, once we support
    // UnPartitions.
    // actorNames.map(name =>
    //   partitionMap(name) = partitionMap.getOrElse(node, new HashSet[String]) ++ actorNames
    // )
  }
  
  def runExternal() = {
    logger.trace(Console.RED + " RUN EXTERNAL CALLED initial IDX = " + externalEventIdx +Console.RESET) 
   
    var await = false
    while (externalEventIdx < externalEventList.length && !await) {
      val event = externalEventList(externalEventIdx)
      event match {
    
        case Start(propsCtor, name) => 
          // If not already started:
          if (!(instrumenter().actorMappings contains name)) {
            instrumenter().actorSystem().actorOf(propsCtor(), name)
          }
          // TODO(cs): unisolate this node.
    
        case Send(rcv, msgCtor) =>
          val ref = instrumenter().actorMappings(rcv)
          logger.trace(Console.BLUE + " sending " + rcv + " messge " + msgCtor() + Console.RESET)
          instrumenter().actorMappings(rcv) ! msgCtor()

        case uniq @ Unique(par : NetworkPartition, id) =>  
          val msgs = pendingEvents.getOrElse(SCHEDULER, new Queue[(Unique, ActorCell, Envelope)])
          pendingEvents(SCHEDULER) = msgs += ((uniq, null, null))
          addGraphNode(uniq)
       
        case event @ Unique(WaitQuiescence(), _) =>
          val msgs = pendingEvents.getOrElse(SCHEDULER, new Queue[(Unique, ActorCell, Envelope)])
          pendingEvents(SCHEDULER) = msgs += ((event, null, null))
          addGraphNode(event)
          await = true

        // A unique ID needs to be associated with all network events.
        case par : NetworkPartition => throw new Exception("internal error")
        case _ => throw new Exception("unsuported external event")
      }
      externalEventIdx += 1
    }
    
    logger.trace(Console.RED + " RUN EXTERNAL LOOP ENDED idx = " + externalEventIdx + Console.RESET) 
    
    instrumenter().tellEnqueue.await()
    
    // Booststrap the process.
    schedule_new_message() match {
      case Some((cell, env)) =>
        instrumenter().dispatch_new_message(cell, env)
      case None => 
        throw new Exception("internal error")
    }
  }
 

  def run(externalEvents: Seq[ExternalEvent],
          f1: (Trace) => Unit = nullFunPost,
          f2: (Graph[Unique, DiEdge]) => Unit = nullFunDone,
          initialTrace: Option[Trace] = None,
          initialGraph: Option[Graph[Unique, DiEdge]] = None) = {
    reset()
    // Transform the original list of external events,
    // and assign a unique ID to all network events.
    // This is necessary since network events are not
    // part of the dependency graph.
    externalEventList = externalEvents.map { e => e match {
      case par: NetworkPartition => 
        val unique = Unique(par)
        unique
      case WaitQuiescence() =>
        Unique(WaitQuiescence())
      case other => other
    } }
    
    post = f1
    done = f2
    
    initialTrace match {
      case Some(tr) => 
        nextTrace ++= tr
        initialGraph match {
          case Some(gr) => depGraph ++= gr
          case _ => throw new Exception("Must supply a dependency graph with a trace")
        } 
      case _ => nextTrace.clear
    }
    
    
    // In the end, reinitialize_system call start_trace.
    instrumenter().reinitialize_system(null, null)
  }
  
  /**
   * Given a message, figure out if we have already seen
   * it before. We achieve this by consulting the
   * dependency graph.
   *
   * * @param (cell, envelope: Original message context.
   *
   * * @return A unique event.
   */
  def getMessage(cell: ActorCell, envelope: Envelope) : Unique = {
    val snd = envelope.sender.path.name
    val rcv = cell.self.path.name
    val msg = new MsgEvent(snd, rcv, envelope.message)
    val parent = parentEvent match {
      case u @ Unique(m: MsgEvent, id) => u
      case _ => throw new Exception("parent event not a message")
    }

    def matchMessage (event: Event) : Boolean = {
      // Ugly hack since TimeoutMarker is private in new enough (> 2.0) Akka versions.
      (event, msg) match {
        case (MsgEvent(s1, r1, Timer(n1, m1, rep1, _)), MsgEvent(s2, r2, Timer(n2, m2, rep2, _))) =>
          (s1 == s2) && (r1 == r2) && (n1 == n2) && (m1 == m2) && (rep1 == rep2)
        case (MsgEvent(_, rcv1, m1), MsgEvent(_, rcv2, m2)) =>
          (ClassTag(m1.getClass).toString, ClassTag(m2.getClass).toString) match {
            case ("akka.actor.FSM$TimeoutMarker", "akka.actor.FSM$TimeoutMarker") => rcv1 == rcv2
            case _ => event == msg
          }
        case _ =>
          event == msg
      }
    }

    val inNeighs = depGraph.get(parent).inNeighbors
    inNeighs.find { x => matchMessage(x.value.event) } match {
      
      case Some(x) => return x.value
      case None =>
        val newMsg = Unique( MsgEvent(msg.sender, msg.receiver, msg.msg) )
        logger.trace(
            Console.YELLOW + "Not seen: " + newMsg.id + 
            " (" + msg.sender + " -> " + msg.receiver + ") " + Console.RESET)
        return newMsg
      case _ => throw new Exception("wrong type")
    }
      
  }
  
  
  
  def event_produced(cell: ActorCell, envelope: Envelope) : Unit = {
    val snd = envelope.sender.path.name
    val rcv = cell.self.path.name
    if (rcv == CheckpointSink.name) {
      assert(enableCheckpointing)
      checkpointer.handleCheckpointResponse(envelope.message, snd)
      // Don't add anything to pendingEvents, since we just "delivered" it
      return
    }

    envelope.message match {
    
      // CheckpointRequests and failure detector messeages are simply enqueued to the priority queued
      // and dispatched at the earliest convenience.
      case NodesUnreachable | CheckpointRequest =>
        val msgs = pendingEvents.getOrElse(PRIORITY, new Queue[(Unique, ActorCell, Envelope)])
        pendingEvents(PRIORITY) = msgs += ((null, cell, envelope))
        
      case _ =>
        val unique @ Unique(msg : MsgEvent , id) = getMessage(cell, envelope)
        val msgs = pendingEvents.getOrElse(msg.receiver, new Queue[(Unique, ActorCell, Envelope)])
        // Do not enqueue if bound hit
        if (!should_bound || currentDepth < stop_at_depth) {
          pendingEvents(msg.receiver) = msgs += ((unique, cell, envelope))
        } else {
          logger.debug(Console.RED + "Not adding message because we hit depth bound " + Console.RESET)
        }
        
        logger.debug(Console.BLUE + "New event: " +
            "(" + msg.sender + " -> " + msg.receiver + ") " +
            id + Console.RESET)
        
        addGraphNode(unique)
        depGraph.addEdge(unique, parentEvent)(DiEdge)
    }

  }
  
  
  // Called before we start processing a newly received event
  def before_receive(cell: ActorCell) {
  }
  
  // Called after receive is done being processed 
  def after_receive(cell: ActorCell) {
  }

  
  def printPath(path : List[depGraph.NodeT]) : String = {
    var pathStr = ""
    for(node <- path) {
      node.value match {
        case Unique(m : MsgEvent, id) => pathStr += id + " "
        case _ => throw new Exception("internal error not a message")
      }
    }
    return pathStr
  }

  
  
  def notify_quiescence() {
    
    if (awaitingQuiescence) {
      awaitingQuiescence = false
      logger.trace(Console.BLUE + " Done waiting for quiescence " + Console.RESET)

      currentQuiescentPeriod = nextQuiescentPeriod
      nextQuiescentPeriod = 0

      addGraphNode(quiescentMarker)
      currentTrace += quiescentMarker
      quiescentMarker = null

      runExternal()
    } else {
      if (enableCheckpointing && test_invariant != null) {
        if (blockedOnCheckpoint.get) {
          // We've finished our checkpoint. Check our invariant. If it fails,
          // stop exploring! Otherwise, continue exploring schedules.
          blockedOnCheckpoint.set(false)
          println("Checking invariant")
          val violation = test_invariant(currentSubsequence, checkpointer.checkpoints)
          violation match {
            case Some(v) =>
              if (lookingFor.matches(v)) {
                println("Found matching violation!")
                foundLookingFor = true
                traceSem.release()
                return
              }
            case None =>
              println("No matching violation. Proceeding...")
          }
        } else {
          // Initiate a checkpoint
          blockedOnCheckpoint.set(true)
          println("Initiating checkpoint..")
          val actorRefs = Instrumenter().actorMappings.
                            filterNot({case (k,v) => ActorTypes.systemActor(k)}).
                            values.toSeq
          val checkpointRequests = checkpointer.prepareRequests(actorRefs)
          // Put our requests at the front of the queue, and any existing requests
          // at the end of the queue.
          for ((actor, request) <- checkpointRequests) {
            Instrumenter().actorMappings(actor) ! request
          }
          Instrumenter().await_enqueue
          Instrumenter().start_dispatch
          return
        }
      }

      logger.info("\n--------------------- Interleaving #" +
                  interleavingCounter + " ---------------------")
      
      logger.debug(Console.BLUE + "Current trace: " +
          Util.traceStr(currentTrace) + Console.RESET)

      for (Unique(ev, id) <- currentTrace) 
        logger.debug(Console.BLUE + " " + id + " " + ev + Console.RESET)

      
      nextTrace.clear()
      
      // Unconditionally post the current trace
      post(currentTrace)
      
      dpor(currentTrace) match {
        case Some(trace) =>
          nextTrace ++= trace
          
          logger.debug(Console.BLUE + "Next trace:  " + 
              Util.traceStr(nextTrace) + Console.RESET)

          
          setParentEvent(getRootEvent)

          
          pendingEvents.clear()
          currentTrace.clear
          currentQuiescentPeriod = 0

          
          instrumenter().await_enqueue()
          instrumenter().restart_system()
        case None =>
          return
      }
    }
  }
  
  
  def enqueue_message(receiver: String,msg: Any): Unit = {
    logger.trace("Enqueuing timer to " + receiver + " with msg " + msg)
    instrumenter().actorMappings(receiver) ! msg
    instrumenter().await_enqueue()
  }
  
  
  def shutdown(): Unit = {
    throw new Exception("internal error not a message")
  }

  def notify_timer_scheduled(sender: ActorRef, receiver: ActorRef,
                             msg: Any): Boolean = {
    // Assume no one responds to sender on receiving a timer message
    logger.trace("Asking instrumenter to call back to enqueue timer " + receiver + " with msg " + msg)
    return false
  }

  override def notify_after_timer_scheduled (receiver: ActorRef, msg: Any) = {
    instrumenter().manuallyHandleTick(receiver.path.name, msg)
  }

  override def notify_timer_cancel (receiver: ActorRef, msg: Any) = {
    logger.trace("Trying to cancel timer for " + receiver.path.name + " " + msg)
    def equivalentTo(u: (Unique, ActorCell, Envelope)): Boolean = {
      u._1 match {
        case Unique(MsgEvent("deadLetters", n, m), _) => ((n == receiver.path.name) && (m == msg))
        case _ => false
      }

    }
    pendingEvents.get(receiver.path.name) match {
      case Some(q) => 
        q.dequeueFirst(equivalentTo(_))
        logger.trace(Console.RED + " Removing pending event (" + 
                     receiver.path.name + " , " + msg + ")" + Console.RESET)
      case None => // This cancellation came too late, things have already been done.
    }
  }
  
  
  def getEvent(index: Integer, trace: Trace) : Unique = {
    trace(index) match {
      case u: Unique => u 
      case _ => throw new Exception("internal error not a message")
    }
  }
  

  def dpor(trace: Trace) : Option[Trace] = {
    
    interleavingCounter += 1
    val root = getEvent(0, currentTrace)
    val rootN = ( depGraph get getRootEvent )
    
    val racingIndices = new HashSet[Integer]
    
    /**
     *  Analyze the dependency between two events that are co-enabled
     ** and have the same receiver.
     *
     ** @param earleirI: Index of the earlier event.
     ** @param laterI: Index of the later event.
     ** @param trace: The trace to which the events belong to.
     *
     ** @return none
     */
    def analyze_dep(earlierI: Int, laterI: Int, trace: Trace): 
    Option[(Int, List[Unique])] = {

      // Retrieve the actual events.
      val earlier = getEvent(earlierI, trace)
      val later = getEvent(laterI, trace)

      // See if this interleaving has been explored.
      //val explored = exploredTracker.isExplored((later, earlier))
      //if (explored) return None

      (earlier.event, later.event) match {
        
        // Since the later event is completely independent, we
        // can simply move it in front of the earlier event.
        // This might cause the earlier event to become disabled,
        // but we have no way of knowing.
        case (_: MsgEvent,_: NetworkPartition) =>
          val branchI = earlierI
          val needToReplay = List(later, earlier)
            
          exploredTracker.setExplored(branchI, (earlier, later))

          return Some((branchI, needToReplay))
          
        // Similarly, we move an earlier independent event
        // just after the later event. None of the two event
        // will become disabled in this case.
        case (_: NetworkPartition, _: MsgEvent) => 
          val branchI = earlierI - 1
          val needToReplay = currentTrace.clone()
            .drop(earlierI + 1)
            .take(laterI - earlierI)
            .toList :+ earlier
          
          exploredTracker.setExplored(branchI, (earlier, later))
          
          return Some((branchI, needToReplay))
          
        case (_: MsgEvent, _: MsgEvent) =>
          // Get the actual nodes in the dependency graph that
          // correspond to those events
          val earlierN = (depGraph get earlier)
          val laterN = (depGraph get later)

          // Get the dependency path between later event and the
          // root event (root node) in the system.
          val laterPath = laterN.pathTo(rootN) match {
            case Some(path) => path.nodes.toList.reverse
            case None => throw new Exception("no such path")
          }

          // Get the dependency path between earlier event and the
          // root event (root node) in the system.
          val earlierPath = earlierN.pathTo(rootN) match {
            case Some(path) => path.nodes.toList.reverse
            case None => throw new Exception("no such path")
          }

          // Find the common prefix for the above paths.
          val commonPrefix = laterPath.intersect(earlierPath)

          // Figure out where in the provided trace this needs to be
          // replayed. In other words, get the last element of the
          // common prefix and figure out which index in the trace
          // it corresponds to.
          val lastElement = commonPrefix.last
          val branchI = trace.indexWhere { e => (e == lastElement.value) }

          val needToReplay = currentTrace.clone()
            .drop(branchI + 1)
            .dropRight(currentTrace.size - laterI - 1)
            .filter { x => x.id != earlier.id }

          require(branchI < laterI)

          // Since we're dealing with the vertices and not the
          // events, we need to extract the values.
          val needToReplayV = needToReplay.toList

          exploredTracker.setExplored(branchI, (earlier, later))
          
          return Some((branchI, needToReplayV))

      }

    }
    
    
    /** Figure out if two events are co-enabled.
     *
     * See if there is a path from the later event to the
     * earlier event on the dependency graph. If such
     * path does exist, this means that one event disables
     * the other one.
     * 
     ** @param earlier: First event
     ** @param later: Second event
     * 
     ** @return: Boolean 
     */
    def isCoEnabeled(earlier: Unique, later: Unique) : Boolean = (earlier, later) match {
      
      // NetworkPartition is always co-enabled with any other event.
      case (Unique(p : NetworkPartition, _), _) => true
      case (_, Unique(p : NetworkPartition, _)) => true
      // Quiescence is never co-enabled
      case (Unique(WaitQuiescence(), _), _) => false
      case (_, Unique(WaitQuiescence(), _)) => false
      //case (_, _) =>
      case (Unique(m1 : MsgEvent, _), Unique(m2 : MsgEvent, _)) =>
        if (m1.receiver != m2.receiver) 
          return false
        if (quiescentPeriod.get(earlier).get != quiescentPeriod.get(later).get) {
          return false
        }
        val earlierN = (depGraph get earlier)
        val laterN = (depGraph get later)
        
        val coEnabeled = laterN.pathTo(earlierN) match {
          case None => true
          case _ => false
        }
        
        return coEnabeled
    }
    

    /*
     * For every event in the trace (called later),
     * see if there is some earlier event, such that:
     * 
     * 0) They belong to the same receiver.
     * 1) They are co-enabled.
     * 2) Such interleaving hasn't been explored before.
     */ 
    for(laterI <- 0 to trace.size - 1) {
      val later @ Unique(laterEvent, laterID) = getEvent(laterI, trace)

      for(earlierI <- 0 to laterI - 1) {
        val earlier @ Unique(earlierEvent, earlierID) = getEvent(earlierI, trace) 
        
        if ( isCoEnabeled(earlier, later)) {
          
          analyze_dep(earlierI, laterI, trace) match {
            case Some((branchI, needToReplayV)) =>    
              
              // Since we're exploring an already executed trace, we can
              // safely mark the interleaving of (earlier, later) as
              // already explored.
              backTrack.enqueue((branchI, (later, earlier), needToReplayV))
              
            case None => // Nothing
          }
          
        }
        
      }
    }
    
    def getNext() : Option[(Int, (Unique, Unique), Seq[Unique])] = {
            // If the backtrack set is empty, this means we're done.
      if (backTrack.isEmpty) {
        logger.info("Tutto finito!")
        traceSem.release()
        done(depGraph)
        return None
        //System.exit(0);
      }
  
      val (maxIndex, (e1, e2), replayThis) = backTrack.dequeue

      exploredTracker.isExplored((e1, e2)) match {
        case true => return getNext()
        case false => return Some((maxIndex, (e1, e2), replayThis))
      }

    }

    getNext() match {
      case Some((maxIndex, (e1, e2), replayThis)) =>
        

        logger.info(Console.RED + "Exploring a new message interleaving " + 
           e1.id + " and " + e2.id  + " at index " + maxIndex + Console.RESET)
            
        
        exploredTracker.setExplored(maxIndex, (e1, e2))
        exploredTracker.trimExplored(maxIndex)
        exploredTracker.printExplored()
        
        // A variable used to figure out if the replay diverged.
        invariant = Queue(e1, e2)
        
        // Return all events up to the backtrack index we're interested in
        // and slap on it a new set of events that need to be replayed in
        // order to explore that interleaving.
        return Some(trace.take(maxIndex + 1) ++ replayThis)
      case None =>
        return None
    }
  }
  

  def setInvariant(invariant: Invariant) {
    test_invariant = invariant
  }

  def test(events: Seq[ExternalEvent],
           violation_fingerprint: ViolationFingerprint,
           _stats: MinimizationStats) : Option[EventTrace] = {
    currentSubsequence = events
    lookingFor = violation_fingerprint
    stats = _stats
    Instrumenter().scheduler = this
    run(events, initialTrace=Some(_initialTrace),
        initialGraph=Some(_initialDegGraph))
    traceSem.acquire()
    reset
    Instrumenter().restart_system()
    if (foundLookingFor) {
      return None // XXX return Some(recorded events)
    } else {
      return None
    }
  }
}<|MERGE_RESOLUTION|>--- conflicted
+++ resolved
@@ -42,12 +42,8 @@
 
 
 // DPOR scheduler.
-<<<<<<< HEAD
-class DPORwHeuristics(enableCheckpointing: Boolean) extends Scheduler with LazyLogging with TestOracle {
-  def this() = this(false)
-=======
-class DPORwHeuristics(depth_bound: Option[Int] = None) extends Scheduler with LazyLogging with TestOracle {
->>>>>>> 979e09c4
+class DPORwHeuristics(enableCheckpointing: Boolean, depth_bound: Option[Int] = None) extends Scheduler with LazyLogging with TestOracle {
+  def this() = this(false, None)
   
   final val SCHEDULER = "__SCHEDULER__"
   final val PRIORITY = "__PRIORITY__"
@@ -57,7 +53,6 @@
     case Some(d) => (true, d)
     case _ => (false, 0)
   }
-
   def setDepthBound(depth_bound: Int) {
     var (should_bound, stop_at_depth) = (true, depth_bound)
   }
@@ -67,7 +62,7 @@
   def setActorNameProps(actorNamePropPairs: Seq[Tuple2[Props,String]]) {
     actorNameProps = Some(actorNamePropPairs)
   }
-  
+    
   var instrumenter = Instrumenter
   var externalEventList : Seq[ExternalEvent] = Vector()
   var externalEventIdx = 0
