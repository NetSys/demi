package akka.dispatch.verification

import akka.actor.ActorCell
import akka.actor.ActorSystem
import akka.actor.ActorRef
import akka.actor.Actor
import akka.actor.PoisonPill
import akka.actor.Props;
import java.util.concurrent.atomic.AtomicBoolean
import java.io.Closeable

import akka.dispatch.Envelope
import akka.dispatch.MessageQueue
import akka.dispatch.MessageDispatcher

import scala.collection.concurrent.TrieMap
import scala.collection.mutable.Queue
import scala.collection.mutable.Stack
import scala.collection.mutable.HashMap
import scala.collection.mutable.HashSet
import scala.util.control.Breaks





class Instrumenter {
  type ShutdownCallback = () => Unit

  var scheduler : Scheduler = new NullScheduler
  var tellEnqueue : TellEnqueue = new TellEnqueueSemaphore
  
  val dispatchers = new HashMap[ActorRef, MessageDispatcher]
  
  val allowedEvents = new HashSet[(ActorCell, Envelope)]  
  
  val seenActors = new HashSet[(ActorSystem, Any)]
  val actorMappings = new HashMap[String, ActorRef]
  
  // Track the executing context (i.e., source of events)
  var currentActor = ""
  var inActor = false
  var counter = 0   
  var started = new AtomicBoolean(false);
  var shutdownCallback : ShutdownCallback = () => {}

  // AspectJ runs into initialization problems if a new ActorSystem is created
  // by the constructor. Instead use a getter to create on demand.
  private[this] var _actorSystem : ActorSystem = null 
  def actorSystem () : ActorSystem = {
    if (_actorSystem == null) {
      _actorSystem = ActorSystem("new-system-" + counter)
      counter += 1
    }
    _actorSystem
  }
 
  def await_enqueue() {
    tellEnqueue.await()
  }
  
  def tell(receiver: ActorRef, msg: Any, sender: ActorRef) : Unit = {
    if (!scheduler.isSystemCommunication(sender, receiver, msg)) {
      tellEnqueue.tell()
    }
  }
  
  
  // Callbacks for new actors being created
  def new_actor(system: ActorSystem, 
      props: Props, name: String, actor: ActorRef) : Unit = {
   
    val event = new SpawnEvent(currentActor, props, name, actor)
    scheduler.event_produced(event : SpawnEvent)
    scheduler.event_consumed(event)

    if (!started.get) {
      seenActors += ((system, (actor, props, name)))
    }
    
    actorMappings(name) = actor
      
    println("System has created a new actor: " + actor.path.name)
  }
  
  
  def new_actor(system: ActorSystem, 
      props: Props, actor: ActorRef) : Unit = {
    new_actor(system, props, actor.path.name, actor)
  }
  
  
  // Restart the system:
  //  - Create a new actor system
  //  - Inform the scheduler that things have been reset
  //  - Run the first event to start the first actor
  //  - Send the first message received by this actor.
  //  This is all assuming that we don't control replay of main
  //  so this is a way to replay the first message that started it all.
  def reinitialize_system(sys: ActorSystem, argQueue: Queue[Any]) {
    require(scheduler != null)
    _actorSystem = ActorSystem("new-system-" + counter)
    shutdownCallback()
    counter += 1
    
    actorMappings.clear()
    seenActors.clear()
    allowedEvents.clear()
    dispatchers.clear()
    
    println("Started a new actor system.")
    // This is safe, we have just started a new actor system (after killing all
    // the old ones we knew about), there should be no actors running and no 
    // dispatch calls outstanding. That said, it is really important that we not
    // have other sources of ActorSystems etc.
    started.set(false)
    tellEnqueue.reset()

    // Tell scheduler that we are done restarting and it should prepare
    // to start the system
    scheduler.start_trace()
    // Rely on scheduler to do the right thing from here on out
  }
  
  
  // Signal to the instrumenter that the scheduler wants to restart the system
  def restart_system() = {
    
    println("Restarting system")
    val allSystems = new HashMap[ActorSystem, Queue[Any]]
    for ((system, args) <- seenActors) {
      val argQueue = allSystems.getOrElse(system, new Queue[Any])
      argQueue.enqueue(args)
      allSystems(system) = argQueue
    }

    seenActors.clear()
    for ((system, argQueue) <- allSystems) {
        println("Shutting down the actor system. " + argQueue.size)
        system.registerOnTermination(reinitialize_system(system, argQueue))
        system.scheduler.asInstanceOf[Closeable].close()
        system.shutdown()
        println("Shut down the actor system. " + argQueue.size)
    }

    Util.logger.reset
  }
  
  // Called before a message is received
<<<<<<< HEAD
  def beforeMessageReceive(cell: ActorCell, msg: Any) {
    if (scheduler.isSystemMessage(
        cell.sender.path.name, 
        cell.self.path.name,
        msg)) return
   
    scheduler.before_receive(cell, msg)
=======
  def beforeMessageReceive(cell: ActorCell) {
    
    if (scheduler.isSystemMessage(cell.sender.path.name, cell.self.path.name)) return
    scheduler.before_receive(cell)
>>>>>>> e7646b8c
    currentActor = cell.self.path.name
    inActor = true
  }
  
  
  // Called before a message is received
  def beforeMessageReceive(cell: ActorCell) {
    throw new Exception("not implemented")
  }
  
  
  
  
  // Called after the message receive is done.
  def afterMessageReceive(cell: ActorCell, msg: Any) {
    if (scheduler.isSystemMessage(
        cell.sender.path.name, 
        cell.self.path.name,
        msg)) return

    tellEnqueue.await()
    
    inActor = false
    currentActor = ""
    scheduler.after_receive(cell) 
    
    scheduler.schedule_new_message() match {
      case Some((new_cell, envelope)) => dispatch_new_message(new_cell, envelope)
      case None =>
        counter += 1
        started.set(false)
        scheduler.notify_quiescence()
    }


  }
  
  // Called after the message receive is done.
  def afterMessageReceive(cell: ActorCell) {
    throw new Exception("not implemented")
  }


  // Dispatch a message, i.e., deliver it to the intended recipient
  def dispatch_new_message(cell: ActorCell, envelope: Envelope) = {
    val snd = envelope.sender.path.name
    val rcv = cell.self.path.name
    Util.logger.mergeVectorClocks(snd, rcv)
    
    allowedEvents += ((cell, envelope) : (ActorCell, Envelope))        

    val dispatcher = dispatchers.get(cell.self) match {
      case Some(value) => value
      case None => throw new Exception("internal error")
    }
    
    scheduler.event_consumed(cell, envelope)
    dispatcher.dispatch(cell, envelope)
  }
  
  
  // Called when dispatch is called.
  def aroundDispatch(dispatcher: MessageDispatcher, cell: ActorCell, 
      envelope: Envelope): Boolean = {
    val value: (ActorCell, Envelope) = (cell, envelope)
    val receiver = cell.self
    val snd = envelope.sender.path.name
    val rcv = receiver.path.name
    
    // If this is a system message just let it through.
    if (scheduler.isSystemMessage(snd, rcv, envelope.message)) { return true }
    
    // If this is not a system message then check if we have already recorded
    // this event. Recorded => we are injecting this event (as opposed to some 
    // actor doing it in which case we need to report it)
    if (allowedEvents contains value) {
      allowedEvents.remove(value) match {
        case true => return true
        case false => throw new Exception("internal error")
      }
    }
    
    // Record the dispatcher for the current receiver.
    dispatchers(receiver) = dispatcher

    // Record that this event was produced. The scheduler is responsible for 
    // kick starting processing.
    scheduler.event_produced(cell, envelope)
    tellEnqueue.enqueue()
    return false
  }
  
  // Start scheduling and dispatching messages. This makes the scheduler responsible for
  // actually kickstarting things. 
  def start_dispatch() {
    started.set(true)
    scheduler.schedule_new_message() match {
      case Some((new_cell, envelope)) => dispatch_new_message(new_cell, envelope)
      case None =>
        counter += 1
        started.set(false)
        scheduler.notify_quiescence()
    }
  }

  // When akka.actor.schedulerOnce decides to schedule a message to be sent,
  // we intercept it here.
  def handleTick(receiver: ActorRef, msg: Any) {
    println("handleTick " + receiver.path.name)
    scheduler.enqueue_message(receiver.path.name, msg)
  }

  def registerShutdownCallback(callback: ShutdownCallback) {
    shutdownCallback = callback
  }
}

object Instrumenter {
  var obj:Instrumenter = null
  def apply() = {
    if (obj == null) {
      obj = new Instrumenter
    }
    obj
  }
}<|MERGE_RESOLUTION|>--- conflicted
+++ resolved
@@ -140,14 +140,15 @@
         system.registerOnTermination(reinitialize_system(system, argQueue))
         system.scheduler.asInstanceOf[Closeable].close()
         system.shutdown()
+
         println("Shut down the actor system. " + argQueue.size)
     }
 
     Util.logger.reset
   }
   
+  
   // Called before a message is received
-<<<<<<< HEAD
   def beforeMessageReceive(cell: ActorCell, msg: Any) {
     if (scheduler.isSystemMessage(
         cell.sender.path.name, 
@@ -155,12 +156,6 @@
         msg)) return
    
     scheduler.before_receive(cell, msg)
-=======
-  def beforeMessageReceive(cell: ActorCell) {
-    
-    if (scheduler.isSystemMessage(cell.sender.path.name, cell.self.path.name)) return
-    scheduler.before_receive(cell)
->>>>>>> e7646b8c
     currentActor = cell.self.path.name
     inActor = true
   }
@@ -195,14 +190,7 @@
         scheduler.notify_quiescence()
     }
 
-
-  }
-  
-  // Called after the message receive is done.
-  def afterMessageReceive(cell: ActorCell) {
-    throw new Exception("not implemented")
-  }
-
+  }
 
   // Dispatch a message, i.e., deliver it to the intended recipient
   def dispatch_new_message(cell: ActorCell, envelope: Envelope) = {
